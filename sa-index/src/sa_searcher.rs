use std::{cmp::min, ops::Deref};

<<<<<<< HEAD
use sa_mappings::proteins::{Protein, Proteins, SEPARATION_CHARACTER, TERMINATION_CHARACTER};
=======
use sa_mappings::proteins::{Protein, Proteins};
use text_compression::ProteinTextSlice;
>>>>>>> 4d636096

use crate::{
    sa_searcher::BoundSearch::{Maximum, Minimum},
    suffix_to_protein_index::{DenseSuffixToProtein, SparseSuffixToProtein, SuffixToProteinIndex},
    Nullable, SuffixArray
};

/// Enum indicating if we are searching for the minimum, or maximum bound in the suffix array
#[derive(Clone, Copy, PartialEq)]
enum BoundSearch {
    Minimum,
    Maximum
}

/// Enum representing the minimum and maximum bound of the found matches in the suffix array
#[derive(PartialEq, Debug)]
pub enum BoundSearchResult {
    NoMatches,
    SearchResult((usize, usize))
}

/// Enum representing the matching suffixes after searching a peptide in the suffix array
/// Both the MaxMatches and SearchResult indicate found suffixes, but MaxMatches is used when the
/// cutoff is reached.
#[derive(Debug)]
pub enum SearchAllSuffixesResult {
    NoMatches,
    MaxMatches(Vec<i64>),
    SearchResult(Vec<i64>)
}

/// Custom implementation of partialEq for SearchAllSuffixesResult
/// We consider 2 SearchAllSuffixesResult equal if they exist of the same key, and the Vec contains
/// the same values, but the order can be different
impl PartialEq for SearchAllSuffixesResult {
    fn eq(&self, other: &Self) -> bool {
        /// Returns true if `arr1` and `arr2` contains the same elements, the order of the elements
        /// is ignored
        ///
        /// # Arguments
        /// * `arr1` - The first array used in the comparison
        /// * `arr2` - The second array used in the comparison
        ///
        /// # Returns
        ///
        /// Returns true if arr1 and arr2 contains the same elements, the order of the elements is
        /// ignored
        fn array_eq_unordered(arr1: &[i64], arr2: &[i64]) -> bool {
            let mut arr1_copy = arr1.to_owned();
            let mut arr2_copy = arr2.to_owned();

            arr1_copy.sort();
            arr2_copy.sort();

            arr1_copy == arr2_copy
        }

        match (self, other) {
            (SearchAllSuffixesResult::MaxMatches(arr1), SearchAllSuffixesResult::MaxMatches(arr2)) => {
                array_eq_unordered(arr1, arr2)
            }
            (SearchAllSuffixesResult::SearchResult(arr1), SearchAllSuffixesResult::SearchResult(arr2)) => {
                array_eq_unordered(arr1, arr2)
            }
            (SearchAllSuffixesResult::NoMatches, SearchAllSuffixesResult::NoMatches) => true,
            _ => false
        }
    }
}

pub struct SparseSearcher(Searcher);

impl SparseSearcher {
    pub fn new(sa: SuffixArray, proteins: Proteins) -> Self {
        let suffix_index_to_protein = SparseSuffixToProtein::new(&proteins.text);
        let searcher = Searcher::new(sa, proteins, Box::new(suffix_index_to_protein));
        Self(searcher)
    }
}

impl Deref for SparseSearcher {
    type Target = Searcher;

    fn deref(&self) -> &Self::Target {
        &self.0
    }
}

pub struct DenseSearcher(Searcher);

impl DenseSearcher {
    pub fn new(sa: SuffixArray, proteins: Proteins) -> Self {
        let suffix_index_to_protein = DenseSuffixToProtein::new(&proteins.text);
        let searcher = Searcher::new(sa, proteins, Box::new(suffix_index_to_protein));
        Self(searcher)
    }
}

impl Deref for DenseSearcher {
    type Target = Searcher;

    fn deref(&self) -> &Self::Target {
        &self.0
    }
}

/// Struct that contains all the elements needed to search a peptide in the suffix array
/// This struct also contains all the functions used for search
///
/// # Arguments
/// * `sa` - The sparse suffix array representing the protein database
/// * `sparseness_factor` - The sparseness factor used by the suffix array
/// * `suffix_index_to_protein` - Mapping from a suffix to the proteins to know which a suffix is
///   part of
/// * `taxon_id_calculator` - Object representing the used taxonomy and that calculates the
///   taxonomic analysis provided by Unipept
/// * `function_aggregator` - Object used to retrieve the functional annotations and to calculate
///   the functional analysis provided by Unipept
pub struct Searcher {
    pub sa: SuffixArray,
    pub proteins: Proteins,
    pub suffix_index_to_protein: Box<dyn SuffixToProteinIndex>
}

impl Searcher {
    /// Creates a new Searcher object
    ///
    /// # Arguments
    /// * `sa` - The sparse suffix array representing the protein database
    /// * `sparseness_factor` - The sparseness factor used by the suffix array
    /// * `suffix_index_to_protein` - Mapping from a suffix to the proteins to know which a suffix
    ///   is part of
    /// * `proteins` - List of all the proteins where the suffix array is build on
    /// * `taxon_id_calculator` - Object representing the used taxonomy and that calculates the
    ///   taxonomic analysis provided by Unipept
    /// * `function_aggregator` - Object used to retrieve the functional annotations and to
    ///   calculate the functional analysis provided by Unipept
    ///
    /// # Returns
    ///
    /// Returns a new Searcher object
    pub fn new(sa: SuffixArray, proteins: Proteins, suffix_index_to_protein: Box<dyn SuffixToProteinIndex>) -> Self {
        Self { sa, proteins, suffix_index_to_protein }
    }

    /// Compares the `search_string` to the `suffix`
    /// During search this function performs extra logic since the suffix array is build with I ==
    /// L, while ` self.proteins.input_string` is the original text where I != L
    ///
    /// # Arguments
    /// * `search_string` - The string/peptide being searched in the suffix array
    /// * `suffix` - The current suffix from the suffix array we are comparing with in the binary
    ///   search
    /// * `skip` - How many characters we can skip in the comparison because we already know these
    ///   match
    /// * `bound` - Indicates if we are searching for the min of max bound
    ///
    /// # Returns
    ///
    /// The first argument is true if `bound` == `Minimum` and `search_string` <= `suffix` or if
    /// `bound` == `Maximum` and `search_string` >= `suffix` The second argument indicates how
    /// far the `suffix` and `search_string` matched
    fn compare(&self, search_string: &[u8], suffix: i64, skip: usize, bound: BoundSearch) -> (bool, usize) {
        let mut index_in_suffix = (suffix as usize) + skip;
        let mut index_in_search_string = skip;
        let mut is_cond_or_equal = false;

        // Depending on if we are searching for the min of max bound our condition is different
        let condition_check = match bound {
            Minimum => |a: u8, b: u8| a < b,
            Maximum => |a: u8, b: u8| a > b
        };

        // match as long as possible
        while index_in_search_string < search_string.len()
            && index_in_suffix < self.proteins.text.len()
            && (search_string[index_in_search_string] == self.proteins.text.get(index_in_suffix)
                || (search_string[index_in_search_string] == b'L' && self.proteins.text.get(index_in_suffix) == b'I')
                || (search_string[index_in_search_string] == b'I' && self.proteins.text.get(index_in_suffix) == b'L'))
        {
            index_in_suffix += 1;
            index_in_search_string += 1;
        }
        // check if match found OR current search string is smaller lexicographically (and the empty
        // search string should not be found)
        if !search_string.is_empty() {
            if index_in_search_string == search_string.len() {
                is_cond_or_equal = true
            } else if index_in_suffix < self.proteins.text.len() {
                // in our index every L was replaced by a I, so we need to replace them if we want
                // to search in the right direction
                let peptide_char = if search_string[index_in_search_string] == b'L' {
                    b'I'
                } else {
                    search_string[index_in_search_string]
                };

                let protein_char = if self.proteins.text.get(index_in_suffix) == b'L' {
                    b'I'
                } else {
                    self.proteins.text.get(index_in_suffix)
                };

                is_cond_or_equal = condition_check(peptide_char, protein_char);
            }
        }

        (is_cond_or_equal, index_in_search_string)
    }

    /// Searches for the minimum or maximum bound for a string in the suffix array
    ///
    /// # Arguments
    /// * `bound` - Indicates if we are searching the minimum or maximum bound
    /// * `search_string` - The string/peptide we are searching in the suffix array
    ///
    /// # Returns
    ///
    /// The first argument is true if a match was found
    /// The second argument indicates the index of the minimum or maximum bound for the match
    /// (depending on `bound`)
    fn binary_search_bound(&self, bound: BoundSearch, search_string: &[u8]) -> (bool, usize) {
        let mut left: usize = 0;
        let mut right: usize = self.sa.len();
        let mut lcp_left: usize = 0;
        let mut lcp_right: usize = 0;
        let mut found = false;

        // repeat until search window is minimum size OR we matched the whole search string last
        // iteration
        while right - left > 1 {
            let center = (left + right) / 2;
            let skip = min(lcp_left, lcp_right);
            let (retval, lcp_center) = self.compare(search_string, self.sa.get(center), skip, bound);

            found |= lcp_center == search_string.len();

            // update the left and right bound, depending on if we are searching the min or max
            // bound
            if retval && bound == Minimum || !retval && bound == Maximum {
                right = center;
                lcp_right = lcp_center;
            } else {
                left = center;
                lcp_left = lcp_center;
            }
        }

        // handle edge case to search at index 0
        if right == 1 && left == 0 {
            let (retval, lcp_center) = self.compare(search_string, self.sa.get(0), min(lcp_left, lcp_right), bound);

            found |= lcp_center == search_string.len();

            if bound == Minimum && retval {
                right = 0;
            }
        }

        match bound {
            Minimum => (found, right),
            Maximum => (found, left)
        }
    }

    /// Searches for the minimum and maximum bound for a string in the suffix array
    ///
    /// # Arguments
    /// * `search_string` - The string/peptide we are searching in the suffix array
    ///
    /// # Returns
    ///
    /// Returns the minimum and maximum bound of all matches in the suffix array, or `NoMatches` if
    /// no matches were found
    pub fn search_bounds(&self, search_string: &[u8]) -> BoundSearchResult {
        let (found_min, min_bound) = self.binary_search_bound(Minimum, search_string);

        if !found_min {
            return BoundSearchResult::NoMatches;
        }

        let (_, max_bound) = self.binary_search_bound(Maximum, search_string);

        BoundSearchResult::SearchResult((min_bound, max_bound + 1))
    }

    /// Searches for the suffixes matching a search string
    /// During search I and L can be equated
    ///
    /// # Arguments
    /// * `search_string` - The string/peptide we are searching in the suffix array
    /// * `max_matches` - The maximum amount of matches processed, if more matches are found we
    ///   don't process them
    /// * `equate_il` - True if we want to equate I and L during search, otherwise false
    /// * `tryptic` - Boolean indicating if we only want tryptic matches.
    ///
    /// # Returns
    ///
    /// Returns all the matching suffixes
    #[inline]
    pub fn search_matching_suffixes(
        &self,
        search_string: &[u8],
        max_matches: usize,
        equate_il: bool,
        tryptic: bool
    ) -> SearchAllSuffixesResult {
        let mut matching_suffixes: Vec<i64> = vec![];
        let mut il_locations = vec![];
        for (i, &character) in search_string.iter().enumerate() {
            if character == b'I' || character == b'L' {
                il_locations.push(i);
            }
        }

        let mut skip: usize = 0;
        while skip < self.sa.sample_rate() as usize {
            let mut il_locations_start = 0;
            while il_locations_start < il_locations.len() && il_locations[il_locations_start] < skip {
                il_locations_start += 1;
            }
            let il_locations_current_suffix = &il_locations[il_locations_start..];
            let current_search_string_prefix = &search_string[..skip];
            let current_search_string_suffix = &search_string[skip..];
            let search_bound_result = self.search_bounds(&search_string[skip..]);
            // if the shorter part is matched, see if what goes before the matched suffix matches
            // the unmatched part of the prefix
            if let BoundSearchResult::SearchResult((min_bound, max_bound)) = search_bound_result {
                // try all the partially matched suffixes and store the matching suffixes in an
                // array (stop when our max number of matches is reached)
                let mut sa_index = min_bound;
                while sa_index < max_bound {
                    let suffix = self.sa.get(sa_index) as usize;
<<<<<<< HEAD

                    if suffix >= skip {
                        let match_start = suffix - skip;
                        let match_end = suffix + search_string.len() - skip;

                        // filter away matches where I was wrongfully equalized to L, and check the
                        // unmatched prefix when I and L equalized, we only need to
                        // check the prefix, not the whole match, when the prefix is 0, we don't need to
                        // check at all
                        if (skip == 0
                            || Self::check_prefix(
                                current_search_string_prefix,
                                &self.proteins.input_string[match_start..suffix],
                                equate_il
                            ))
                            && Self::check_suffix(
                                skip,
                                il_locations_current_suffix,
                                current_search_string_suffix,
                                &self.proteins.input_string[suffix..match_end],
=======
                    // filter away matches where I was wrongfully equalized to L, and check the
                    // unmatched prefix when I and L equalized, we only need to
                    // check the prefix, not the whole match, when the prefix is 0, we don't need to
                    // check at all
                    if suffix >= skip
                        && ((skip == 0
                            || ProteinTextSlice::new(&self.proteins.text, suffix - skip, suffix)
                                .equals_slice(current_search_string_prefix, equate_il)) // Check the prefix
                            &&
                            Self::check_suffix(
                                skip,
                                il_locations_current_suffix,
                                current_search_string_suffix,
                                ProteinTextSlice::new(&self.proteins.text, suffix, suffix + search_string.len() - skip),
>>>>>>> 4d636096
                                equate_il
                            )
                            && (!tryptic
                                || ((self.check_start_of_protein(match_start) || self.check_tryptic_cut(match_start))
                                    && (self.check_end_of_protein(match_end) || self.check_tryptic_cut(match_end))))
                        {
                            matching_suffixes.push((suffix - skip) as i64);

                            // return if max number of matches is reached
                            if matching_suffixes.len() >= max_matches {
                                return SearchAllSuffixesResult::MaxMatches(matching_suffixes);
                            }
                        }
                    }

                    sa_index += 1;
                }
            }
            skip += 1;
        }

        if matching_suffixes.is_empty() {
            SearchAllSuffixesResult::NoMatches
        } else {
            SearchAllSuffixesResult::SearchResult(matching_suffixes)
        }
    }

<<<<<<< HEAD
    /// Check if a cut is the start of a protein.
    ///
    /// # Arguments
    /// * `cut_index` - The index of the cut in the text of proteins.
    ///
    /// # Returns
    ///
    /// Returns true if the cut is at the start of a protein.
    #[inline]
    fn check_start_of_protein(&self, cut_index: usize) -> bool {
        cut_index == 0 || self.proteins.input_string[cut_index - 1] == SEPARATION_CHARACTER
    }

    /// Check if a cut is the end of a protein.
    ///
    /// # Arguments
    /// * `cut_index` - The index of the cut in the text of proteins.
    ///
    /// # Returns
    ///
    /// Returns true if the cut is at the end of a protein.
    #[inline]
    fn check_end_of_protein(&self, cut_index: usize) -> bool {
        self.proteins.input_string[cut_index] == TERMINATION_CHARACTER
            || self.proteins.input_string[cut_index] == SEPARATION_CHARACTER
    }

    /// Check if a cut is a tryptic cut, so check if the amino acid preceding the cut is K or R and the amino acid at the cut is not P.
    ///
    /// # Arguments
    /// * `cut_index` - The index of the cut in the text of proteins.
    ///
    /// # Returns
    ///
    /// Returns true if the cut is a tryptic cut.
    #[inline]
    fn check_tryptic_cut(&self, cut_index: usize) -> bool {
        (self.proteins.input_string[cut_index - 1] == b'K' || self.proteins.input_string[cut_index - 1] == b'R')
            && self.proteins.input_string[cut_index] != b'P'
    }

    /// Returns true of the prefixes are the same
    /// if `equate_il` is set to true, L and I are considered the same
    ///
    /// # Arguments
    /// * `search_string_prefix` - The unchecked prefix of the string/peptide that is searched
    /// * `index_prefix` - The unchecked prefix from the protein from the suffix array
    /// * `equate_il` - True if we want to equate I and L during search, otherwise false
    ///
    /// # Returns
    ///
    /// Returns true if `search_string_prefix` and `index_prefix` are considered the same, otherwise
    /// false
    #[inline]
    fn check_prefix(search_string_prefix: &[u8], index_prefix: &[u8], equate_il: bool) -> bool {
        if equate_il {
            search_string_prefix.iter().zip(index_prefix).all(|(&search_character, &index_character)| {
                search_character == index_character
                    || (search_character == b'I' && index_character == b'L')
                    || (search_character == b'L' && index_character == b'I')
            })
        } else {
            search_string_prefix == index_prefix
        }
    }

=======
>>>>>>> 4d636096
    /// Returns true of the search_string and index_string are equal
    /// This is automatically true if `equate_il` is set to true, since there matched during
    /// search where I = L If `equate_il` is set to false, we need to check if the I and
    /// L locations have the same character
    ///
    /// # Arguments
    /// * `skip` - The used skip factor during the search iteration
    /// * `il_locations` - The locations of the I's and L's in the **original** peptide
    /// * `search_string` - The peptide that is being searched, but already with the skipped prefix
    ///   removed from it
    /// * `index_string` - The suffix that search_string matches with when I and L were equalized
    ///   during search
    /// * `equate_il` - True if we want to equate I and L during search, otherwise false
    ///
    /// # Returns
    ///
    /// Returns true if `search_string` and `index_string` are considered the same, otherwise false
    fn check_suffix(
        skip: usize,
        il_locations: &[usize],
        search_string: &[u8],
        text_slice: ProteinTextSlice,
        equate_il: bool
    ) -> bool {
        if equate_il { true } else { text_slice.check_il_locations(skip, il_locations, search_string) }
    }

    /// Returns all the proteins that correspond with the provided suffixes
    ///
    /// # Arguments
    /// * `suffixes` - List of suffix indices
    ///
    /// # Returns
    ///
    /// Returns the proteins that every suffix is a part of
    #[inline]
    pub fn retrieve_proteins(&self, suffixes: &Vec<i64>) -> Vec<&Protein> {
        let mut res = vec![];
        for &suffix in suffixes {
            let protein_index = self.suffix_index_to_protein.suffix_to_protein(suffix);
            if !protein_index.is_null() {
                res.push(&self.proteins[protein_index as usize]);
            }
        }
        res
    }
}

#[cfg(test)]
mod tests {
    use sa_mappings::proteins::{Protein, Proteins};
    use text_compression::ProteinText;

    use crate::{
        sa_searcher::{BoundSearchResult, SearchAllSuffixesResult, Searcher},
        suffix_to_protein_index::SparseSuffixToProtein,
        SuffixArray
    };

    #[test]
    fn test_partial_eq_search_all_suffixes_result() {
        let search_all_suffixes_result_1 = SearchAllSuffixesResult::SearchResult(vec![1, 2, 3]);
        let search_all_suffixes_result_2 = SearchAllSuffixesResult::SearchResult(vec![3, 2, 1]);
        let search_all_suffixes_result_3 = SearchAllSuffixesResult::SearchResult(vec![1, 2, 4]);
        let search_all_suffixes_result_4 = SearchAllSuffixesResult::MaxMatches(vec![1, 2, 3]);
        let search_all_suffixes_result_5 = SearchAllSuffixesResult::MaxMatches(vec![3, 2, 1]);
        let search_all_suffixes_result_6 = SearchAllSuffixesResult::MaxMatches(vec![1, 2, 4]);
        let search_all_suffixes_result_7 = SearchAllSuffixesResult::NoMatches;
        let search_all_suffixes_result_8 = SearchAllSuffixesResult::NoMatches;

        assert_eq!(search_all_suffixes_result_1, search_all_suffixes_result_2);
        assert_ne!(search_all_suffixes_result_1, search_all_suffixes_result_3);
        assert_eq!(search_all_suffixes_result_4, search_all_suffixes_result_5);
        assert_ne!(search_all_suffixes_result_4, search_all_suffixes_result_6);
        assert_eq!(search_all_suffixes_result_7, search_all_suffixes_result_8);
        assert_ne!(search_all_suffixes_result_1, search_all_suffixes_result_7);
        assert_ne!(search_all_suffixes_result_4, search_all_suffixes_result_7);
    }

    fn get_example_proteins() -> Proteins {
        let input_string = "AI-CLACVAA-AC-KCRLY$";
        let text = ProteinText::from_string(input_string);

        Proteins {
            text,
            proteins: vec![
                Protein {
                    uniprot_id: String::new(),
                    taxon_id: 0,
                    functional_annotations: vec![]
                },
                Protein {
                    uniprot_id: String::new(),
                    taxon_id: 0,
                    functional_annotations: vec![]
                },
                Protein {
                    uniprot_id: String::new(),
                    taxon_id: 0,
                    functional_annotations: vec![]
                },
                Protein {
                    uniprot_id: String::new(),
                    taxon_id: 0,
                    functional_annotations: vec![]
                },
            ]
        }
    }

    #[test]
    fn test_search_simple() {
        let proteins = get_example_proteins();
        let sa = SuffixArray::Original(vec![19, 10, 2, 13, 9, 8, 11, 5, 0, 3, 12, 15, 6, 1, 4, 17, 14, 16, 7, 18], 1);

        let suffix_index_to_protein = SparseSuffixToProtein::new(&proteins.text);
        let searcher = Searcher::new(sa, proteins, Box::new(suffix_index_to_protein));

        // search bounds 'A'
        let bounds_res = searcher.search_bounds(&[b'A']);
        assert_eq!(bounds_res, BoundSearchResult::SearchResult((4, 9)));

        // search bounds '$'
        let bounds_res = searcher.search_bounds(&[b'$']);
        assert_eq!(bounds_res, BoundSearchResult::SearchResult((0, 1)));

        // search bounds 'AC'
        let bounds_res = searcher.search_bounds(&[b'A', b'C']);
        assert_eq!(bounds_res, BoundSearchResult::SearchResult((6, 8)));
    }

    #[test]
    fn test_search_sparse() {
        let proteins = get_example_proteins();
        let sa = SuffixArray::Original(vec![9, 0, 3, 12, 15, 6, 18], 3);

        let suffix_index_to_protein = SparseSuffixToProtein::new(&proteins.text);
        let searcher = Searcher::new(sa, proteins, Box::new(suffix_index_to_protein));

        // search suffix 'VAA'
        let found_suffixes = searcher.search_matching_suffixes(&[b'V', b'A', b'A'], usize::MAX, false, false);
        assert_eq!(found_suffixes, SearchAllSuffixesResult::SearchResult(vec![7]));

        // search suffix 'AC'
        let found_suffixes = searcher.search_matching_suffixes(&[b'A', b'C'], usize::MAX, false, false);
        assert_eq!(found_suffixes, SearchAllSuffixesResult::SearchResult(vec![5, 11]));
    }

    #[test]
    fn test_il_equality() {
        let proteins = get_example_proteins();
        let sa = SuffixArray::Original(vec![19, 10, 2, 13, 9, 8, 11, 5, 0, 3, 12, 15, 6, 1, 4, 17, 14, 16, 7, 18], 1);

        let suffix_index_to_protein = SparseSuffixToProtein::new(&proteins.text);
        let searcher = Searcher::new(sa, proteins, Box::new(suffix_index_to_protein));

        let bounds_res = searcher.search_bounds(&[b'I']);
        assert_eq!(bounds_res, BoundSearchResult::SearchResult((13, 16)));

        // search bounds 'RIZ' with equal I and L
        let bounds_res = searcher.search_bounds(&[b'R', b'I', b'Y']);
        assert_eq!(bounds_res, BoundSearchResult::SearchResult((17, 18)));
    }

    #[test]
    fn test_il_equality_sparse() {
        let proteins = get_example_proteins();
        let sa = SuffixArray::Original(vec![9, 0, 3, 12, 15, 6, 18], 3);

        let suffix_index_to_protein = SparseSuffixToProtein::new(&proteins.text);
        let searcher = Searcher::new(sa, proteins, Box::new(suffix_index_to_protein));

        // search bounds 'RIZ' with equal I and L
<<<<<<< HEAD
        let found_suffixes = searcher.search_matching_suffixes(&[b'R', b'I', b'Z'], usize::MAX, true, false);
        assert_eq!(found_suffixes, SearchAllSuffixesResult::SearchResult(vec![16]));

        // search bounds 'RIZ' without equal I and L
        let found_suffixes = searcher.search_matching_suffixes(&[b'R', b'I', b'Z'], usize::MAX, false, false);
=======
        let found_suffixes = searcher.search_matching_suffixes(&[b'R', b'I', b'Y'], usize::MAX, true);
        assert_eq!(found_suffixes, SearchAllSuffixesResult::SearchResult(vec![16]));

        // search bounds 'RIZ' without equal I and L
        let found_suffixes = searcher.search_matching_suffixes(&[b'R', b'I', b'Y'], usize::MAX, false);
>>>>>>> 4d636096
        assert_eq!(found_suffixes, SearchAllSuffixesResult::NoMatches);
    }

    // test edge case where an I or L is the first index in the sparse SA.
    #[test]
    fn test_l_first_index_in_sa() {
        let input_string = "LMPYY$";
        let text = ProteinText::from_string(input_string);

        let proteins = Proteins {
            text,
            proteins: vec![Protein {
                uniprot_id: String::new(),
                taxon_id: 0,
                functional_annotations: vec![]
            }]
        };

        let sparse_sa = SuffixArray::Original(vec![0, 2, 4], 2);
        let suffix_index_to_protein = SparseSuffixToProtein::new(&proteins.text);
        let searcher = Searcher::new(sparse_sa, proteins, Box::new(suffix_index_to_protein));

        // search bounds 'IM' with equal I and L
        let found_suffixes = searcher.search_matching_suffixes(&[b'I', b'M'], usize::MAX, true, false);
        assert_eq!(found_suffixes, SearchAllSuffixesResult::SearchResult(vec![0]));
    }

    #[test]
    fn test_il_missing_matches() {
        let input_string = "AAILLL$";
        let text = ProteinText::from_string(input_string);

        let proteins = Proteins {
            text,
            proteins: vec![Protein {
                uniprot_id: String::new(),
                taxon_id: 0,
                functional_annotations: vec![]
            }]
        };

        let sparse_sa = SuffixArray::Original(vec![6, 0, 1, 5, 4, 3, 2], 1);
        let suffix_index_to_protein = SparseSuffixToProtein::new(&proteins.text);
        let searcher = Searcher::new(sparse_sa, proteins, Box::new(suffix_index_to_protein));

        let found_suffixes = searcher.search_matching_suffixes(&[b'I'], usize::MAX, true, false);
        assert_eq!(found_suffixes, SearchAllSuffixesResult::SearchResult(vec![2, 3, 4, 5]));
    }

    #[test]
    fn test_il_duplication() {
        let input_string = "IIIILL$";
        let text = ProteinText::from_string(input_string);

        let proteins = Proteins {
            text,
            proteins: vec![Protein {
                uniprot_id: String::new(),
                taxon_id: 0,
                functional_annotations: vec![]
            }]
        };

        let sparse_sa = SuffixArray::Original(vec![6, 5, 4, 3, 2, 1, 0], 1);
        let suffix_index_to_protein = SparseSuffixToProtein::new(&proteins.text);
        let searcher = Searcher::new(sparse_sa, proteins, Box::new(suffix_index_to_protein));

        let found_suffixes = searcher.search_matching_suffixes(&[b'I', b'I'], usize::MAX, true, false);
        assert_eq!(found_suffixes, SearchAllSuffixesResult::SearchResult(vec![0, 1, 2, 3, 4]));
    }

    #[test]
    fn test_il_suffix_check() {
        let input_string = "IIIILL$";
        let text = ProteinText::from_string(input_string);

        let proteins = Proteins {
            text,
            proteins: vec![Protein {
                uniprot_id: String::new(),
                taxon_id: 0,
                functional_annotations: vec![]
            }]
        };

        let sparse_sa = SuffixArray::Original(vec![6, 4, 2, 0], 2);
        let suffix_index_to_protein = SparseSuffixToProtein::new(&proteins.text);
        let searcher = Searcher::new(sparse_sa, proteins, Box::new(suffix_index_to_protein));

        // search all places where II is in the string IIIILL, but with a sparse SA
        // this way we check if filtering the suffixes works as expected
        let found_suffixes = searcher.search_matching_suffixes(&[b'I', b'I'], usize::MAX, false, false);
        assert_eq!(found_suffixes, SearchAllSuffixesResult::SearchResult(vec![0, 1, 2]));
    }

    #[test]
    fn test_il_duplication2() {
        let input_string = "IILLLL$";
        let text = ProteinText::from_string(input_string);

        let proteins = Proteins {
            text,
            proteins: vec![Protein {
                uniprot_id: String::new(),
                taxon_id: 0,
                functional_annotations: vec![]
            }]
        };

        let sparse_sa = SuffixArray::Original(vec![6, 5, 4, 3, 2, 1, 0], 1);
        let suffix_index_to_protein = SparseSuffixToProtein::new(&proteins.text);
        let searcher = Searcher::new(sparse_sa, proteins, Box::new(suffix_index_to_protein));

        // search bounds 'IM' with equal I and L
        let found_suffixes = searcher.search_matching_suffixes(&[b'I', b'I'], usize::MAX, true, false);
        assert_eq!(found_suffixes, SearchAllSuffixesResult::SearchResult(vec![0, 1, 2, 3, 4]));
    }

    #[test]
    fn test_tryptic_search() {
        let text = "PAA-AAKPKAPAA$".to_string().into_bytes();

        let proteins = Proteins {
            input_string: text,
            proteins: vec![Protein {
                uniprot_id: String::new(),
                taxon_id: 0,
                functional_annotations: vec![]
            }]
        };

        let sparse_sa = SuffixArray::Original(vec![13, 3, 12, 11, 1, 4, 2, 5, 9, 8, 6, 10, 0, 7], 1);
        let suffix_index_to_protein = SparseSuffixToProtein::new(&proteins.input_string);
        let searcher = Searcher::new(sparse_sa, proteins, Box::new(suffix_index_to_protein));

        let found_suffixes_1 = searcher.search_matching_suffixes(&[b'P', b'A', b'A'], usize::MAX, false, true);
        assert_eq!(found_suffixes_1, SearchAllSuffixesResult::SearchResult(vec![0]));

        let found_suffixes_2 = searcher.search_matching_suffixes(&[b'A', b'P', b'A', b'A'], usize::MAX, false, true);
        assert_eq!(found_suffixes_2, SearchAllSuffixesResult::SearchResult(vec![9]));
    }
}<|MERGE_RESOLUTION|>--- conflicted
+++ resolved
@@ -1,11 +1,7 @@
 use std::{cmp::min, ops::Deref};
 
-<<<<<<< HEAD
 use sa_mappings::proteins::{Protein, Proteins, SEPARATION_CHARACTER, TERMINATION_CHARACTER};
-=======
-use sa_mappings::proteins::{Protein, Proteins};
 use text_compression::ProteinTextSlice;
->>>>>>> 4d636096
 
 use crate::{
     sa_searcher::BoundSearch::{Maximum, Minimum},
@@ -183,8 +179,10 @@
         while index_in_search_string < search_string.len()
             && index_in_suffix < self.proteins.text.len()
             && (search_string[index_in_search_string] == self.proteins.text.get(index_in_suffix)
-                || (search_string[index_in_search_string] == b'L' && self.proteins.text.get(index_in_suffix) == b'I')
-                || (search_string[index_in_search_string] == b'I' && self.proteins.text.get(index_in_suffix) == b'L'))
+                || (search_string[index_in_search_string] == b'L'
+                    && self.proteins.text.get(index_in_suffix) == b'I')
+                || (search_string[index_in_search_string] == b'I'
+                    && self.proteins.text.get(index_in_suffix) == b'L'))
         {
             index_in_suffix += 1;
             index_in_search_string += 1;
@@ -339,7 +337,6 @@
                 let mut sa_index = min_bound;
                 while sa_index < max_bound {
                     let suffix = self.sa.get(sa_index) as usize;
-<<<<<<< HEAD
 
                     if suffix >= skip {
                         let match_start = suffix - skip;
@@ -351,36 +348,20 @@
                         // check at all
                         if (skip == 0
                             || Self::check_prefix(
-                                current_search_string_prefix,
-                                &self.proteins.input_string[match_start..suffix],
-                                equate_il
-                            ))
+                            current_search_string_prefix,
+                            ProteinTextSlice::new(&self.proteins.text, match_start, suffix),
+                            equate_il
+                        ))
                             && Self::check_suffix(
-                                skip,
-                                il_locations_current_suffix,
-                                current_search_string_suffix,
-                                &self.proteins.input_string[suffix..match_end],
-=======
-                    // filter away matches where I was wrongfully equalized to L, and check the
-                    // unmatched prefix when I and L equalized, we only need to
-                    // check the prefix, not the whole match, when the prefix is 0, we don't need to
-                    // check at all
-                    if suffix >= skip
-                        && ((skip == 0
-                            || ProteinTextSlice::new(&self.proteins.text, suffix - skip, suffix)
-                                .equals_slice(current_search_string_prefix, equate_il)) // Check the prefix
-                            &&
-                            Self::check_suffix(
-                                skip,
-                                il_locations_current_suffix,
-                                current_search_string_suffix,
-                                ProteinTextSlice::new(&self.proteins.text, suffix, suffix + search_string.len() - skip),
->>>>>>> 4d636096
-                                equate_il
-                            )
+                            skip,
+                            il_locations_current_suffix,
+                            current_search_string_suffix,
+                            ProteinTextSlice::new(&self.proteins.text, suffix, match_end),
+                            equate_il
+                        )
                             && (!tryptic
-                                || ((self.check_start_of_protein(match_start) || self.check_tryptic_cut(match_start))
-                                    && (self.check_end_of_protein(match_end) || self.check_tryptic_cut(match_end))))
+                            || ((self.check_start_of_protein(match_start) || self.check_tryptic_cut(match_start))
+                            && (self.check_end_of_protein(match_end) || self.check_tryptic_cut(match_end))))
                         {
                             matching_suffixes.push((suffix - skip) as i64);
 
@@ -404,7 +385,6 @@
         }
     }
 
-<<<<<<< HEAD
     /// Check if a cut is the start of a protein.
     ///
     /// # Arguments
@@ -415,7 +395,7 @@
     /// Returns true if the cut is at the start of a protein.
     #[inline]
     fn check_start_of_protein(&self, cut_index: usize) -> bool {
-        cut_index == 0 || self.proteins.input_string[cut_index - 1] == SEPARATION_CHARACTER
+        cut_index == 0 || self.proteins.text.get(cut_index - 1) == SEPARATION_CHARACTER
     }
 
     /// Check if a cut is the end of a protein.
@@ -428,8 +408,8 @@
     /// Returns true if the cut is at the end of a protein.
     #[inline]
     fn check_end_of_protein(&self, cut_index: usize) -> bool {
-        self.proteins.input_string[cut_index] == TERMINATION_CHARACTER
-            || self.proteins.input_string[cut_index] == SEPARATION_CHARACTER
+        self.proteins.text.get(cut_index) == TERMINATION_CHARACTER
+            || self.proteins.text.get(cut_index) == SEPARATION_CHARACTER
     }
 
     /// Check if a cut is a tryptic cut, so check if the amino acid preceding the cut is K or R and the amino acid at the cut is not P.
@@ -442,8 +422,8 @@
     /// Returns true if the cut is a tryptic cut.
     #[inline]
     fn check_tryptic_cut(&self, cut_index: usize) -> bool {
-        (self.proteins.input_string[cut_index - 1] == b'K' || self.proteins.input_string[cut_index - 1] == b'R')
-            && self.proteins.input_string[cut_index] != b'P'
+        (self.proteins.text.get(cut_index - 1) == b'K' || self.proteins.text.get(cut_index - 1) == b'R')
+            && self.proteins.text.get(cut_index) != b'P'
     }
 
     /// Returns true of the prefixes are the same
@@ -459,20 +439,10 @@
     /// Returns true if `search_string_prefix` and `index_prefix` are considered the same, otherwise
     /// false
     #[inline]
-    fn check_prefix(search_string_prefix: &[u8], index_prefix: &[u8], equate_il: bool) -> bool {
-        if equate_il {
-            search_string_prefix.iter().zip(index_prefix).all(|(&search_character, &index_character)| {
-                search_character == index_character
-                    || (search_character == b'I' && index_character == b'L')
-                    || (search_character == b'L' && index_character == b'I')
-            })
-        } else {
-            search_string_prefix == index_prefix
-        }
-    }
-
-=======
->>>>>>> 4d636096
+    fn check_prefix(search_string_prefix: &[u8], index_prefix: ProteinTextSlice, equate_il: bool) -> bool {
+        index_prefix.equals_slice(search_string_prefix, equate_il)
+    }
+
     /// Returns true of the search_string and index_string are equal
     /// This is automatically true if `equate_il` is set to true, since there matched during
     /// search where I = L If `equate_il` is set to false, we need to check if the I and
@@ -646,19 +616,11 @@
         let searcher = Searcher::new(sa, proteins, Box::new(suffix_index_to_protein));
 
         // search bounds 'RIZ' with equal I and L
-<<<<<<< HEAD
-        let found_suffixes = searcher.search_matching_suffixes(&[b'R', b'I', b'Z'], usize::MAX, true, false);
+        let found_suffixes = searcher.search_matching_suffixes(&[b'R', b'I', b'Y'], usize::MAX, true, false);
         assert_eq!(found_suffixes, SearchAllSuffixesResult::SearchResult(vec![16]));
 
         // search bounds 'RIZ' without equal I and L
-        let found_suffixes = searcher.search_matching_suffixes(&[b'R', b'I', b'Z'], usize::MAX, false, false);
-=======
-        let found_suffixes = searcher.search_matching_suffixes(&[b'R', b'I', b'Y'], usize::MAX, true);
-        assert_eq!(found_suffixes, SearchAllSuffixesResult::SearchResult(vec![16]));
-
-        // search bounds 'RIZ' without equal I and L
-        let found_suffixes = searcher.search_matching_suffixes(&[b'R', b'I', b'Y'], usize::MAX, false);
->>>>>>> 4d636096
+        let found_suffixes = searcher.search_matching_suffixes(&[b'R', b'I', b'Y'], usize::MAX, false, false);
         assert_eq!(found_suffixes, SearchAllSuffixesResult::NoMatches);
     }
 
@@ -779,10 +741,11 @@
 
     #[test]
     fn test_tryptic_search() {
-        let text = "PAA-AAKPKAPAA$".to_string().into_bytes();
+        let input_string = "PAA-AAKPKAPAA$";
+        let text = ProteinText::from_string(input_string);
 
         let proteins = Proteins {
-            input_string: text,
+            text,
             proteins: vec![Protein {
                 uniprot_id: String::new(),
                 taxon_id: 0,
@@ -791,7 +754,7 @@
         };
 
         let sparse_sa = SuffixArray::Original(vec![13, 3, 12, 11, 1, 4, 2, 5, 9, 8, 6, 10, 0, 7], 1);
-        let suffix_index_to_protein = SparseSuffixToProtein::new(&proteins.input_string);
+        let suffix_index_to_protein = SparseSuffixToProtein::new(&proteins.text);
         let searcher = Searcher::new(sparse_sa, proteins, Box::new(suffix_index_to_protein));
 
         let found_suffixes_1 = searcher.search_matching_suffixes(&[b'P', b'A', b'A'], usize::MAX, false, true);
